import math
import random
import torch
import torch.nn as nn
import torch.nn.functional as F
import pytorch_lightning as pl
from torch.optim.swa_utils import AveragedModel, SWALR
from torch.optim.lr_scheduler import OneCycleLR, CosineAnnealingLR, LambdaLR
from onmt.modules import MultiHeadedAttention
from functools import partial


# ----------------------------------------------------------------------------------------------------------
# -------------------------------------------- Abstract Models ---------------------------------------------
# ----------------------------------------------------------------------------------------------------------


class _AbsTransformerModel(pl.LightningModule):
    def __init__(
        self, 
        vocab_size, 
        d_model,
        num_layers, 
        num_heads,
        d_feedforward,
        lr,
        weight_decay,
        activation,
        num_steps,
        dropout=0.1,
        max_seq_len=None,
        batch_size=None,
        epochs=None,
        mask_prob=None,
        augment=None
    ):
        super().__init__()

        self.d_model = d_model
        self.num_layers = num_layers
        self.num_heads = num_heads
        self.d_feedforward = d_feedforward
        self.lr = lr
        self.weight_decay = weight_decay
        self.activation = activation
        self.num_steps = num_steps
        self.dropout = dropout

        # Additional hparams passed in are saved
        self.max_seq_len = max_seq_len if max_seq_len is not None else "Unknown"
        self.batch_size = batch_size if batch_size is not None else "Unknown"
        self.epochs = epochs if epochs is not None else "Unknown"
        self.mask_prob = mask_prob if mask_prob is not None else "Unknown"
        self.augment = augment if augment is not None else "Unknown"

        self.save_hyperparameters()

        self.emb = nn.Embedding(vocab_size, d_model)
        self.dropout = nn.Dropout(dropout)
        self.register_buffer("pos_emb", self._positional_embs())

    def forward(self, x):
        """ Apply SMILES strings to model

        The dictionary returned will be passed to other functions, so its contents are fairly flexible,
        except that it must contain the key "token_output" which is the output of the model 
        (possibly after any fully connected layers) for each token.

        Arg:
            x (dict {
                "masked_tokens": tensor of token_ids of shape (seq_len, batch_size),
                "pad_masks": bool tensor of padded elems of shape (seq_len, batch_size),
                "sentence_masks" (optional): long tensor (0 or 1) of shape (seq_len, batch_size)
            }):

        Returns:
            Output from model (dict containing key "token_output")
        """

        raise NotImplementedError()

    def _calc_loss(self, batch_input, model_output):
        """ Calculate the loss for the model

        Args:
            batch_input (dict): Input given to model,
            model_output (dict): Output from model

        Returns:
            loss (singleton tensor)
        """

        raise NotImplementedError()

    def _log_validation_metrics(self, batch_input, model_output):
        """ Calculate validation metrics for the model and log

        Args:
            batch input (dict): Input given to model
            model_output (dict): Output from model
        """

        raise NotImplementedError()

    def training_step(self, batch, batch_idx):
        self.train()

        model_output = self.forward(batch)
        loss = self._calc_loss(batch, model_output)

        self.log("train_loss", loss, on_step=True, logger=True)

        return loss

    def validation_step(self, batch, batch_idx):
        self.eval()

        model_output = self.forward(batch)
        loss = self._calc_loss(batch, model_output)

        self.log("val_loss", loss, on_epoch=True, on_step=False, logger=True)
        self._log_validation_metrics(batch, model_output)

    def configure_optimizers(self):
        optim = torch.optim.Adam(self.parameters(), lr=self.lr, weight_decay=self.weight_decay)
        scheduler = OneCycleLR(optim, max_lr=self.lr, total_steps=self.num_steps)
        lr_dict = {
            "scheduler": scheduler,
            "interval": "step",
            "frequency": 1
        }
        return [optim], [lr_dict]

    def _construct_input(self, token_ids, sentence_masks=None):
        seq_len, _ = tuple(token_ids.size())
        token_embs = self.emb(token_ids)

        # Scaling the embeddings like this is done in other transformer libraries
        token_embs = token_embs * math.sqrt(self.d_model)

        positional_embs = self.pos_emb[:seq_len, :].unsqueeze(0).transpose(0, 1)
        embs = token_embs + positional_embs
        embs = self.dropout(embs)
        return embs

    def _positional_embs(self):
        """ Produces a tensor of positional embeddings for the model

        Returns a tensor of shape (self.max_seq_len, self.d_model) filled with positional embeddings,
        which are created from sine and cosine waves of varying wavelength
        """

        encs = torch.tensor([dim / self.d_model for dim in range(0, self.d_model, 2)])
        encs = 10000 ** encs
        encs = [(torch.sin(pos / encs), torch.cos(pos / encs)) for pos in range(self.max_seq_len)]
        encs = [torch.stack(enc, dim=1).flatten()[:self.d_model] for enc in encs]
        encs = torch.stack(encs)
        return encs

    def _generate_square_subsequent_mask(self, sz):
        """ 
        Method from Pytorch transformer.
        Generate a square mask for the sequence. The masked positions are filled with float('-inf').
        Unmasked positions are filled with float(0.0).

        Args:
            sz (int): Size of mask to generate

        Returns:
            torch.Tensor: Square autoregressive mask for decode 
        """

        mask = (torch.triu(torch.ones(sz, sz)) == 1).transpose(0, 1)
        mask = mask.float().masked_fill(mask == 0, float('-inf')).masked_fill(mask == 1, float(0.0))
        return mask

    def _init_params(self):
        """
        Apply Xavier uniform initialisation of learnable weights
        """

        for p in self.parameters():
            if p.dim() > 1:
                nn.init.xavier_uniform_(p)

    def _avg_dicts(self, colls):
        complete_dict = {key: [] for key, val in colls[0].items()}
        for coll in colls:
            [complete_dict[key].append(coll[key]) for key in complete_dict.keys()]

        avg_dict = {key: sum(l) / len(l) for key, l in complete_dict.items()}
        return avg_dict

    def _log_dict(self, coll):
        for key, val in coll.items():
            self.log(key, val)


# ----------------------------------------------------------------------------------------------------------
# -------------------------------------------- Pre-train Models --------------------------------------------
# ----------------------------------------------------------------------------------------------------------


class BARTModel(_AbsTransformerModel):
    def __init__(
        self,
        decode_sampler,
        vocab_size, 
        d_model,
        num_layers, 
        num_heads,
        d_feedforward,
        lr,
        weight_decay,
        activation,
        num_steps,
        dropout=0.1,
        max_seq_len=None,
        batch_size=None,
        epochs=None,
        mask_prob=None,
        augment=None
    ):
        super().__init__(
            vocab_size, 
            d_model,
            num_layers, 
            num_heads,
            d_feedforward,
            lr,
            weight_decay,
            activation,
            num_steps,
            dropout=dropout,
            max_seq_len=max_seq_len,
            batch_size=batch_size,
            epochs=epochs,
            mask_prob=mask_prob,
            augment=augment
        )

        self.sampler = decode_sampler
        self.val_sampling_alg = "greedy"
        self.num_beams = 5

        enc_norm = nn.LayerNorm(d_model)
        dec_norm = nn.LayerNorm(d_model)

        enc_layer = PreNormEncoderLayer(d_model, num_heads, d_feedforward, dropout, activation)
        self.encoder = nn.TransformerEncoder(enc_layer, num_layers, norm=enc_norm)

        dec_layer = PreNormDecoderLayer(d_model, num_heads, d_feedforward, dropout, activation)
        self.decoder = nn.TransformerDecoder(dec_layer, num_layers, norm=dec_norm)

        self.token_mask_fc = nn.Linear(d_model, vocab_size)
        self.token_mask_loss_fn = nn.CrossEntropyLoss(reduction="none")
        self.log_softmax = nn.LogSoftmax(dim=2)

        self._init_params()

    def forward(self, x):
        """ Apply SMILES strings to model

        The dictionary returned will be passed to other functions, so its contents are fairly flexible,
        except that it must contain the key "token_output" which is the output of the model 
        (possibly after any fully connected layers) for each token.

        Arg:
            x (dict {
                "encoder_input": tensor of token_ids of shape (src_len, batch_size),
                "encoder_pad_mask": bool tensor of padded elems of shape (src_len, batch_size),
                "decoder_input": tensor of decoder token_ids of shape (tgt_len, batch_size)
                "decoder_pad_mask": bool tensor of decoder padding mask of shape (tgt_len, batch_size)
            }):

        Returns:
            Output from model (dict containing key "token_output")
        """

        encoder_input = x["encoder_input"]
        decoder_input = x["decoder_input"]
        encoder_pad_mask = x["encoder_pad_mask"].transpose(0, 1)
        decoder_pad_mask = x["decoder_pad_mask"].transpose(0, 1)

        encoder_embs = self._construct_input(encoder_input)
        decoder_embs = self._construct_input(decoder_input)

        seq_len, _, _ = tuple(decoder_embs.size())
        tgt_mask = self._generate_square_subsequent_mask(seq_len).to(self.device)

        memory = self.encoder(encoder_embs, src_key_padding_mask=encoder_pad_mask)
        model_output = self.decoder(
            decoder_embs,
            memory,
            tgt_mask=tgt_mask,
            tgt_key_padding_mask=decoder_pad_mask,
            memory_key_padding_mask=encoder_pad_mask.clone()
        )

        token_output = self.token_mask_fc(model_output)

        output = {
            "model_output": model_output,
            "token_output": token_output
        }

        return output

    def encode(self, batch):
        """ Construct the memory embedding for an encoder input

        Args:
            batch (dict {
                "encoder_input": tensor of token_ids of shape (src_len, batch_size),
                "encoder_pad_mask": bool tensor of padded elems of shape (src_len, batch_size),
            })

        Returns:
            encoder memory (Tensor of shape (seq_len, batch_size, d_model))
        """

        encoder_input = batch["encoder_input"]
        encoder_pad_mask = batch["encoder_pad_mask"].transpose(0, 1)
        encoder_embs = self._construct_input(encoder_input)
        model_output = self.encoder(encoder_embs, src_key_padding_mask=encoder_pad_mask)
        return model_output

    def decode(self, batch):
        """ Construct an output from a given decoder input

        Args:
            batch (dict {
                "decoder_input": tensor of decoder token_ids of shape (tgt_len, batch_size)
                "decoder_pad_mask": bool tensor of decoder padding mask of shape (tgt_len, batch_size)
                "memory_input": tensor from encoded input of shape (src_len, batch_size, d_model)
                "memory_pad_mask": bool tensor of memory padding mask of shape (src_len, batch_size)
            })
        """

        decoder_input = batch["decoder_input"]
        decoder_pad_mask = batch["decoder_pad_mask"].transpose(0, 1)
        memory_input = batch["memory_input"]
        memory_pad_mask = batch["memory_pad_mask"].transpose(0, 1)

        decoder_embs = self._construct_input(decoder_input)

        seq_len, _, _ = tuple(decoder_embs.size())
        tgt_mask = self._generate_square_subsequent_mask(seq_len).to(self.device)

        model_output = self.decoder(
            decoder_embs, 
            memory_input,
            tgt_key_padding_mask=decoder_pad_mask,
            memory_key_padding_mask=memory_pad_mask,
            tgt_mask=tgt_mask
        )
        token_output = self.token_mask_fc(model_output)
        token_probs = self.log_softmax(token_output)
        return token_probs

    def validation_step(self, batch, batch_idx):
        self.eval()

        model_output = self.forward(batch)
        target_smiles = batch["target_smiles"]

        loss = self._calc_loss(batch, model_output)
        token_acc = self._calc_char_acc(batch, model_output)
        perplexity = self._calc_perplexity(batch, model_output)
        mol_strs, log_lhs = self.sample_molecules(batch, sampling_alg=self.val_sampling_alg)

        # self.log("val_loss", loss.item(), on_epoch=True, on_step=False)
        # self.log("val_char_acc", char_acc, on_epoch=True, on_step=False)

        metrics = self.sampler.calc_sampling_metrics(mol_strs, target_smiles)

        val_outputs = {
            "val_loss": loss.item(),
            "val_token_acc": token_acc,
            "val_perplexity": perplexity,
            "val_molecular_accuracy": metrics["accuracy"],
            "val_invalid_smiles": metrics["invalid"]
        }

        return val_outputs

    def validation_epoch_end(self, outputs):
        avg_outputs = self._avg_dicts(outputs)
        self._log_dict(avg_outputs)

    def _calc_loss(self, batch_input, model_output):
        """ Calculate the loss for the model

        Args:
            batch_input (dict): Input given to model,
            model_output (dict): Output from model

        Returns:
            loss (singleton tensor),
        """

        tokens = batch_input["target"]
        pad_mask = batch_input["target_pad_mask"]
        token_output = model_output["token_output"]

        token_mask_loss = self._calc_mask_loss(token_output, tokens, pad_mask)

        return token_mask_loss

    def _calc_mask_loss(self, token_output, target, target_mask):
        """ Calculate the loss for the token prediction task

        Args:
            token_output (Tensor of shape (seq_len, batch_size, vocab_size)): token output from transformer
            target (Tensor of shape (seq_len, batch_size)): Original (unmasked) SMILES token ids from the tokeniser
            target_mask (Tensor of shape (seq_len, batch_size)): Pad mask for target tokens

        Output:
            loss (singleton Tensor): Loss computed using cross-entropy,
        """

        seq_len, batch_size = tuple(target.size())

        token_pred = token_output.reshape((seq_len * batch_size, -1)).float()
        loss = self.token_mask_loss_fn(token_pred, target.reshape(-1)).reshape((seq_len, batch_size))

        # Mask out loss from padded tokens, normalise by length of each sequence
        # loss = loss * ~target_mask
        # loss = loss.sum(dim=0) / (~target_mask).sum(dim=0)
        # loss = loss.mean()

        num_tokens = (~target_mask).sum()
        loss = loss.sum() / num_tokens

        return loss

    def _calc_perplexity(self, batch_input, model_output):
        target_ids = batch_input["target"]
        target_pad_mask = batch_input["target_pad_mask"]
        vocab_dist_output = model_output["token_output"]

        log_probs = vocab_dist_output.gather(2, target_ids.unsqueeze(2)).squeeze(2)
        log_probs = log_probs * ~target_pad_mask
        log_probs = log_probs.sum(dim=0)

        seq_lengths = (~target_pad_mask).sum(dim=0)
        exp = - (1 / seq_lengths)
        perp = torch.pow(log_probs.exp(), exp)
        return perp.mean().item()

    def _calc_char_acc(self, batch_input, model_output):
        token_ids = batch_input["target"]
        token_output = model_output["token_output"]

        _, pred_ids = torch.max(token_output.float(), dim=2)
        correct_ids = torch.eq(token_ids, pred_ids)

        num_correct = correct_ids.sum().cpu().detach().item()
        total = correct_ids.numel()

        accuracy = num_correct / total
        return accuracy

    def sample_molecules(self, batch_input, sampling_alg="greedy"):
        """ Sample molecules from the model

        Args:
            batch_input (dict): Input given to model
            sampling_alg (str): Algorithm to use to sample SMILES strings from model

        Returns:
            ([[str]], [[float]]): Tuple of molecule SMILES strings and log lhs (outer dimension is batch)
        """

        enc_input = batch_input["encoder_input"]
        enc_mask = batch_input["encoder_pad_mask"]

        # Freezing the weights reduces the amount of memory leakage in the transformer
        self.freeze()

        encode_input = {
            "encoder_input": enc_input,
            "encoder_pad_mask": enc_mask
        }
        memory = self.encode(encode_input)
        mem_mask = enc_mask.clone()

        _, batch_size, _ = tuple(memory.size())

        decode_fn = partial(self._decode_fn, memory=memory, mem_pad_mask=mem_mask)
        self.sampler.device = self.device

        if sampling_alg == "greedy":
            mol_strs, log_lhs = self.sampler.greedy_decode(decode_fn, batch_size)

        elif sampling_alg == "beam":
            mol_strs, log_lhs = self.sampler.beam_decode(decode_fn, batch_size, self.num_beams)

        else:
            raise ValueError(f"Unknown sampling algorithm {sampling_alg}")

        # Must remember to unfreeze!
        self.unfreeze()

        return mol_strs, log_lhs

    def _decode_fn(self, token_ids, pad_mask, memory, mem_pad_mask):
        decode_input = {
            "decoder_input": token_ids,
            "decoder_pad_mask": pad_mask,
            "memory_input": memory,
            "memory_pad_mask": mem_pad_mask
        }
        model_output = self.decode(decode_input)
        return model_output


# ----------------------------------------------------------------------------------------------------------
# ------------------------------------------- Fine-tune Models ---------------------------------------------
# ----------------------------------------------------------------------------------------------------------


class ReactionPredModel(pl.LightningModule):
    def __init__(
        self, 
        model,
        decode_sampler,
        lr,
        weight_decay,
        num_steps,
        epochs,
        schedule,
        swa_lr,
        pad_token_idx,
        max_seq_len=None,
        batch_size=None,
        clip_grad=None,
        augment=None,
        warm_up_steps=None,
        acc_batches=None
    ):
        super(ReactionPredModel, self).__init__()

        self.model = model
        self.sampler = decode_sampler
        self.lr = lr
        self.weight_decay = weight_decay
        self.num_steps = num_steps
        self.epochs = epochs
        self.schedule = schedule
        self.swa_lr = swa_lr

        # Save additional hparams for logging purposes, if available
        self.max_seq_len = max_seq_len if max_seq_len is not None else "Unknown"
        self.batch_size = batch_size if batch_size is not None else "Unknown"
        self.augment = augment if augment is not None else "Unknown"
        self.warm_up_steps = warm_up_steps if warm_up_steps is not None else "None"
        self.acc_batches = acc_batches if acc_batches is not None else "Unknown"

        if self.schedule == "transformer":
            assert warm_up_steps is not None, "A value for warm_up_steps is required for transformer LR schedule"

        self.save_hyperparameters(
            "lr",
            "weight_decay",
            "num_steps",
            "epochs",
            "schedule",
            "swa_lr",
            "max_seq_len", 
            "batch_size",
            "clip_grad",
            "augment",
            "warm_up_steps",
            "acc_batches"
        )

        self.val_sampling_alg = "greedy"
        self.test_sampling_alg = "beam"
        self.num_beams = 5

        self.model.sampler = self.sampler
        self.model.num_beams = self.num_beams
        #self.model.device = self.device
        self.model.to(self.device)

        self.use_swa = False
        self.swa_model = None

        self.loss_fn = nn.CrossEntropyLoss(reduction="none", ignore_index=pad_token_idx)

    def forward(self, x, swa=False):
        """ Apply molecules to model to produce a set of output probability distributions

        Args:
            x (dict {
                "encoder_input": tensor of shape (src_len, batch_size)
                "decoder_input": tensor of shape (tgt_len, batch_size)
                "encoder_pad_mask": bool tensor of shape (src_len, batch_size)
                "decoder_pad_mask": bool tensor of shape (tgt_len, batch_size)
            })

        Returns:
            Output from model (dict {
                "token_output": tensor of shape (tgt_len, batch_size, vocab_size)
                "model_output": tensor of shape (tgt_len, batch_size, d_model)
            })
        """

        enc_tokens = x["encoder_input"]
        enc_mask = x["encoder_pad_mask"]
        dec_tokens = x["decoder_input"]
        dec_mask = x["decoder_pad_mask"]

        # Replicate dict so that the model does not see the target tensor
        model_input = {
            "encoder_input": enc_tokens,
            "encoder_pad_mask": enc_mask,
            "decoder_input": dec_tokens,
            "decoder_pad_mask": dec_mask
        }

        if swa:
            output = self.swa_model(model_input)
        else:
            output = self.model(model_input)

        return output

    def training_step(self, batch, batch_idx):
        model_output = self.forward(batch)
        loss = self._calc_loss(batch, model_output)

        self.log("train_loss", loss)

        return loss

    def validation_step(self, batch, batch_idx):
        swa = self.swa_lr is not None and self.use_swa
        model_output = self.forward(batch, swa=swa)

        loss = self._calc_loss(batch, model_output)
        char_acc = self._calc_char_acc(batch, model_output)

        target_smiles = batch["target_smiles"]
        mols, log_lhs = self.model.sample_molecules(batch, sampling_alg=self.val_sampling_alg)
<<<<<<< HEAD
        metrics = self.sampler.calc_sampling_metrics(mol, target_smiles)
=======
        metrics = self.sampler.calc_sampling_metrics(mols, target_smiles)
>>>>>>> 492aaac3

        self.log("val_loss", loss)
        self.log("val_accuracy", char_acc)
        self.log("val_molecular_accuracy", metrics["accuracy"], prog_bar=True)
        self.log("val_invalid", metrics["invalid"])

    def test_step(self, batch, batch_idx):
        swa = self.swa_lr is not None and self.use_swa
        model_output = self.forward(batch, swa=swa)

        loss = self._calc_loss(batch, model_output)
        char_acc = self._calc_char_acc(batch, model_output)

        target_smiles = batch["target_smiles"]
        mols, log_lhs = self.model.sample_molecules(batch, sampling_alg=self.test_sampling_alg)
        metrics = self.sampler.calc_sampling_metrics(mols, target_smiles)

        test_outputs = {
            "test_loss": loss,
            "test_accuracy": char_acc,
            "test_invalid_smiles": metrics["invalid"]
        }

        if self.test_sampling_alg == "greedy":
            test_outputs["test_molecular_accuracy"] = metrics["accuracy"]

        elif self.test_sampling_alg == "beam":
            test_outputs["test_molecular_accuracy"] = metrics["top_1_accuracy"]
            test_outputs["test_molecular_top_1_accuracy"] = metrics["top_1_accuracy"]
            test_outputs["test_molecular_top_2_accuracy"] = metrics["top_2_accuracy"]
            test_outputs["test_molecular_top_3_accuracy"] = metrics["top_3_accuracy"]
            test_outputs["test_molecular_top_5_accuracy"] = metrics["top_5_accuracy"]
            # test_outputs["test_molecular_top_10_accuracy"] = metrics["top_10_accuracy"]
            # test_outputs["test_molecular_top_20_accuracy"] = metrics["top_20_accuracy"]

        else:
            raise ValueError(f"Unknown test sampling algorithm, {self.test_sampling_alg}")

        return test_outputs

    def test_epoch_end(self, outputs):
        avg_outputs = self._avg_dicts(outputs)
        self._log_dict(avg_outputs)

    def configure_optimizers(self):
        params = self.model.parameters()
        optim = torch.optim.Adam(params, lr=self.lr, weight_decay=self.weight_decay, betas=(0.9, 0.998))

        if self.swa_lr is not None and self.use_swa:
            print("Using SWA LR schedule")
            sch = SWALR(optim, anneal_epochs=5, swa_lr=self.swa_lr)

        else:
            if self.schedule == "const":
                print("Using constant LR schedule.")
                sch = LambdaLR(optim, lr_lambda=lambda epoch: 1)

            elif self.schedule == "cycle":
                print("Using cyclical LR schedule.")
                cycle_sch = OneCycleLR(optim, self.lr, total_steps=self.num_steps)
                sch = {"scheduler": cycle_sch, "interval": "step"}

            elif self.schedule == "transformer":
                print("Using original transformer schedule.")
                trans_sch = _FuncLR(optim, lr_lambda=self._transformer_lr)
                sch = {"scheduler": trans_sch, "interval": "step"}

            else:
                raise ValueError(f"Unknown schedule {self.schedule}")

        return [optim], [sch]

    def _transformer_lr(self, step):
        mult = self.model.d_model ** -0.5
        step = 1 if step == 0 else step  # Stop div by zero errors
        lr = min(step ** -0.5, step * (self.warm_up_steps ** -1.5))
        return self.lr * mult * lr

    def on_train_epoch_end(self, outputs):
        if self.swa_lr is not None and self.use_swa:
            self.swa_model.update_parameters(self.model)

    def set_swa(self):
        self.use_swa = True
        self.swa_model = AveragedModel(self.model)

    def _avg_dicts(self, colls):
        complete_dict = {key: [] for key, val in colls[0].items()}
        for coll in colls:
            [complete_dict[key].append(coll[key]) for key in complete_dict.keys()]

        avg_dict = {key: sum(l) / len(l) for key, l in complete_dict.items()}
        return avg_dict

    def _log_dict(self, coll):
        for key, val in coll.items():
            self.log(key, val)

    def _calc_loss(self, batch_input, model_output):
        """ Calculate the cross-entropy loss for the model

        Args:
            batch_input (dict): Input given to model,
            model_output (dict): Output from model

        Returns:
            loss (singleton tensor)
        """

        target = batch_input["target"]
        target_mask = batch_input["target_pad_mask"]
        token_output = model_output["token_output"]

        seq_len, batch_size = tuple(target.size())

        token_pred = token_output.reshape((seq_len * batch_size, -1)).float()
        loss = self.loss_fn(token_pred, target.reshape(-1)).reshape((seq_len, batch_size))

        num_tokens = (~target_mask).sum()
        loss = loss.sum() / num_tokens

        return loss

    def _calc_char_acc(self, batch_input, model_output):
        token_ids = batch_input["target"]
        token_output = model_output["token_output"]

        _, pred_ids = torch.max(token_output.float(), dim=2)
        correct_ids = torch.eq(token_ids, pred_ids)

        num_correct = correct_ids.sum().cpu().detach().item()
        total = correct_ids.numel()

        accuracy = num_correct / total
        return accuracy


# ----------------------------------------------------------------------------------------------------------
# -------------------------------------------- Helper Classes ----------------------------------------------
# ----------------------------------------------------------------------------------------------------------


class _FuncLR(LambdaLR):
    def get_lr(self):
        return [lmbda(self.last_epoch) for lmbda in self.lr_lambdas]


# Use Pytorch implementation but with 'pre-norm' style layer normalisation
class PreNormEncoderLayer(nn.TransformerEncoderLayer):
    def forward(self, src, src_mask=None, src_key_padding_mask=None):
        # Self attention block
        att = self.norm1(src)
        att = self.self_attn(att, att, att, attn_mask=src_mask, key_padding_mask=src_key_padding_mask)[0]
        att = src + self.dropout1(att)

        # Feedforward block
        out = self.norm2(att)
        out = self.linear2(self.dropout(self.activation(self.linear1(out))))
        out = att + self.dropout2(out)
        return out


# Use Pytorch implementation but with 'pre-norm' style layer normalisation
class PreNormDecoderLayer(nn.TransformerDecoderLayer):
    def forward(
        self,
        tgt,
        memory,
        tgt_mask=None,
        memory_mask=None,
        tgt_key_padding_mask=None,
        memory_key_padding_mask=None
    ):
        # Self attention block 
        query = self.norm1(tgt)
        query = self.self_attn(query, query, query, attn_mask=tgt_mask, key_padding_mask=tgt_key_padding_mask)[0]
        query = tgt + self.dropout1(query)

        # Context attention block
        att = self.norm2(query)
        att = self.multihead_attn(att, memory, memory, attn_mask=memory_mask, 
                key_padding_mask=memory_key_padding_mask)[0]
        att = query + self.dropout2(att)

        # Feedforward block
        out = self.norm3(att)
        out = self.linear2(self.dropout(self.activation(self.linear1(out))))
        out = att + self.dropout3(out)
        return out<|MERGE_RESOLUTION|>--- conflicted
+++ resolved
@@ -644,11 +644,7 @@
 
         target_smiles = batch["target_smiles"]
         mols, log_lhs = self.model.sample_molecules(batch, sampling_alg=self.val_sampling_alg)
-<<<<<<< HEAD
-        metrics = self.sampler.calc_sampling_metrics(mol, target_smiles)
-=======
         metrics = self.sampler.calc_sampling_metrics(mols, target_smiles)
->>>>>>> 492aaac3
 
         self.log("val_loss", loss)
         self.log("val_accuracy", char_acc)
